--- conflicted
+++ resolved
@@ -50,13 +50,7 @@
 
 ```mermaid
 graph TD
-<<<<<<< HEAD
     A[User] --> B[Frontend (React)]
-=======
-    A[User] --> B[Streamlit Frontend]
-    
-    %% Text Input Path
->>>>>>> 60e67740
     B --> C[FastAPI Backend]
     
     %% Audio Input Path  
@@ -126,15 +120,9 @@
 ### Prerequisites
 - Docker & Docker Compose
 - OpenAI API Key
-<<<<<<< HEAD
 - Anthropic Claude API Key
 - AWS Credentials (for TTS)
 - AssemblyAI API Key (for STT)
-=======
-- Claude API Key
-- AssemblyAI API Key (for Speech-to-Text)
-- AWS Credentials (for Text-to-Speech)
->>>>>>> 60e67740
 
 ### Quick Start
 ```bash
