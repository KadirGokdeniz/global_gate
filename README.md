--- conflicted
+++ resolved
@@ -1,12 +1,5 @@
 # AI-Powered Multi-Airline Policy Assistant
 
-<<<<<<< HEAD
-![Airline Policy Assistant Interface](streamlit_interface1.png)
-
-*An intelligent RAG (Retrieval-Augmented Generation) system that provides instant, accurate answers to airline policy questions using natural language processing and real-time data from multiple airlines.*
-
-=======
->>>>>>> fff16aa9
 ## Problem Statement & Solution
 
 **Problem**: Travelers waste significant time navigating complex airline websites to find specific policy information, often encountering inconsistent or outdated data across multiple airline platforms.
@@ -33,27 +26,29 @@
 
 | Technology | Purpose | Why Chosen |
 |------------|---------|------------|
+| **PostgreSQL + pgvector** | Database with Vector Storage | Reliable data persistence with efficient similarity search |
+| **BeautifulSoup** | Web Scraping | Reliability, Ease of Use, Fault Tolerance|
+| **Sentence Transformers (paraphrase-multilingual-MiniLM-L12-v2)** | Natural Language Processing | Open source semantic understanding for searching |
 | **FastAPI** | Backend API Framework | High performance, automatic documentation, async support |
-| **PostgreSQL + pgvector** | Database with Vector Storage | Reliable data persistence with efficient similarity search |
-| **OpenAI Embeddings** | Natural Language Processing | State-of-the-art semantic understanding and search |
-| **Streamlit** | Frontend Interface | Rapid prototyping, interactive data applications |
 | **Docker Compose** | Container Orchestration | Simplified deployment, environment consistency |
 | **Python** | Core Development Language | Rich ML/AI ecosystem, rapid development |
+| **Streamlit** | Frontend Interface | Rapid prototyping, interactive data applications |
+| **OpenAI API & Claude API** | LLM interaction | Response Generation for RAG applications |
+| **Prometheus & Grafana**| Monitoring & Logging|Real-time performance tracking, industry-standard observability stack|
 
 ## System Architecture
 
-The system follows a microservices architecture with orchestrated startup sequence:
+The system follows a moduler architecture with orchestrated startup sequence:
 
-```
-┌─────────────────┐    ┌─────────────────┐    ┌─────────────────┐    ┌─────────────────┐
-│  1. PostgreSQL  │───▶│  2. Data        │───▶│  3. FastAPI     │───▶│  4. Streamlit   │
-│     Database    │    │     Scraper     │    │     Backend     │    │     Frontend    │
-│                 │    │                 │    │                 │    │                 │
-│ • Stores data   │    │ • Scrapes       │    │ • Serves API    │    │ • User          │
-│ • Vector search │    │   policies      │    │ • ML processing │    │   interface     │
-│ • Health checks │    │ • Exits on      │    │ • Health checks │    │ • Natural       │
-│                 │    │   completion    │    │                 │    │   language UI   │
-└─────────────────┘    └─────────────────┘    └─────────────────┘    └─────────────────┘
+```mermaid
+graph TD
+    A[PostgreSQL Database] --> B[Data Scraper]
+    B --> C[FastAPI Backend] 
+    C --> D[Streamlit Frontend]
+    
+    A -.->|Health Check| B
+    B -.->|Completion| C
+    C -.->|Health Check| D
 ```
 
 **Startup Sequence (Docker Compose)**:
@@ -82,6 +77,7 @@
 ### Prerequisites
 - Docker & Docker Compose
 - OpenAI API Key
+- Claude API Key
 
 ### Quick Start
 ```bash
@@ -134,7 +130,7 @@
 
 1. Fork the repository
 2. Create a feature branch: `git checkout -b feature-name`
-3. Commit changes: `git commit -am 'Add feature'`
+3. Commit changes: `git commit -m 'Add feature'`
 4. Push to branch: `git push origin feature-name`
 5. Submit a Pull Request
 
